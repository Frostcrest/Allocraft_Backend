--- conflicted
+++ resolved
@@ -11,44 +11,25 @@
 ## Features
 
 - REST API for managing stocks, options, and wheel strategies
-<<<<<<< HEAD
 - Real-time price fetching via Twelve Data and Yahoo Finance APIs
 - CSV import/export for bulk management
 - User authentication and role-based access (JWT)
 - Simple web UI for local testing at `/`
 - Production frontend at [https://allocraft.app](https://allocraft.app)
-=======
-- Ticker info fetching via Twelve Data API and yfinance
-- User authentication (JWT-based)
-- CSV upload/download for bulk data management
-- Simple web UI at `/` for manual testing
->>>>>>> 3211da7d
 
 ---
 
-<<<<<<< HEAD
 ## Getting Started (Local Development)
-=======
-- Python 3.10+ installed ([Download Python](https://www.python.org/downloads/windows/))
-- [pip](https://pip.pypa.io/en/stable/installation/) (comes with Python)
->>>>>>> 3211da7d
 
 These instructions are for running the backend locally on **Windows**.  
 If you are new to Python or web development, follow each step carefully.
 
 ### 1. Prerequisites
 
-<<<<<<< HEAD
 - **Python 3.10+**  
   Download from [python.org](https://www.python.org/downloads/windows/).
 - **pip** (Python package manager)  
   Comes with Python by default.
-=======
-    ```sh
-    git clone <your-repo-url>
-    cd Allocraft_Backend
-    ```
->>>>>>> 3211da7d
 
 ### 2. Clone the Repository
 
@@ -59,7 +40,6 @@
 cd Allocraft_Backend\Allocraft_Backend
 ```
 
-<<<<<<< HEAD
 ### 3. Create a Virtual Environment (Recommended)
 
 ```sh
@@ -68,57 +48,18 @@
 ```
 
 ### 4. Install Dependencies
-=======
-    ```sh
-    pip install -r requirements.txt
-    ```
-    If `requirements.txt` is not present, use:
-    ```sh
-    pip install fastapi uvicorn sqlalchemy pydantic twelvedata yfinance python-multipart pydantic[email] passlib jose
-    ```
-
-4. **(Optional) Set up environment variables**:
-
-    - If you want to use your own Twelve Data API key or set a custom secret key, create a `.env` file or set environment variables as needed.
-    - Example `.env`:
-      ```
-      TWELVE_DATA_API_KEY=your_api_key
-      SECRET_KEY=your_secret_key
-      ```
-
-5. **Initialize the database**:
-
-    - The SQLite database (`test.db`) will be created automatically on first run in the `fastapi_project` directory.
-
-## Running the Backend
-
-1. **Start the FastAPI server**:
-
-    ```sh
-    cd fastapi_project
-    uvicorn app.main:app --reload
-    ```
->>>>>>> 3211da7d
 
 Install all required Python packages, including `email-validator` and `passlib` (needed for user registration, email validation, and password hashing):
 
-<<<<<<< HEAD
 ```sh
 pip install fastapi uvicorn sqlalchemy pydantic twelvedata yfinance python-multipart email-validator passlib[bcrypt]
 ```
-=======
-2. **Access the web UI**:
->>>>>>> 3211da7d
 
 If you see an error about `email-validator` missing, you can also run:
 
-<<<<<<< HEAD
 ```sh
 pip install "pydantic[email]"
 ```
-=======
-3. **API Documentation**:
->>>>>>> 3211da7d
 
 ### 5. Run the Backend Server
 
@@ -170,12 +111,7 @@
       -d "{\"symbol\": \"AAPL\"}"
     ```
 
-<<<<<<< HEAD
 ---
-=======
-- **Bulk upload via CSV:**
-    - Use the web UI or POST to `/stocks/upload`, `/options/upload`, or `/wheels/upload` with a `multipart/form-data` file.
->>>>>>> 3211da7d
 
 ## Notes
 
