"""
Wheels Router

Beginner guide:
- These endpoints power the Wheel Strategy views in the UI.
- Two styles exist here:
    1) Legacy CSV-based WheelStrategy CRUD (simple rows)
    2) Event-based model: wheel cycles, wheel events, and lots (recommended)

Contracts (inputs/outputs, simplified):
- GET /wheels/wheel-cycles -> list of WheelCycleRead
- POST /wheels/wheel-cycles { ticker, cycle_key?, ... } -> WheelCycleRead
- GET /wheels/wheel-events?cycle_id=ID -> list of WheelEventRead
- POST /wheels/wheel-events { cycle_id, event_type, trade_date, ... } -> WheelEventRead
- GET /wheels/cycles/{id}/lots -> list of LotRead
- GET /wheels/lots/{id}/metrics -> LotMetricsRead

Common errors:
- 404 when a resource ID doesn’t exist
- 400 when an event payload is invalid (wrong type for bind/unbind)
"""
from fastapi import APIRouter, Depends, HTTPException, UploadFile, File
from pydantic import BaseModel
from sqlalchemy.orm import Session
from .. import schemas, crud, models
from ..models_unified import Position
from ..database import get_db
from ..crud_optimized import BatchLoaderService, MetricsService, refresh_prices_batch
from fastapi.responses import StreamingResponse
import io
import csv
from typing import Optional, Dict, Any, List
from datetime import datetime, UTC
import math
import logging

logger = logging.getLogger(__name__)

router = APIRouter(prefix="/wheels", tags=["Wheels"])

@router.get("/", response_model=list[schemas.WheelStrategyRead])
def read_wheels(db: Session = Depends(get_db)):
    """Get all legacy (CSV-style) wheel strategies.

    Returns: list[WheelStrategyRead]
    """
    return crud.get_wheels(db)

@router.post("/", response_model=schemas.WheelStrategyRead)
def create_wheel(wheel: schemas.WheelStrategyCreate, db: Session = Depends(get_db)):
    """Add a new legacy wheel strategy.

    Input: WheelStrategyCreate
    Returns: WheelStrategyRead
    """
    return crud.create_wheel(db, wheel)

@router.put("/{wheel_id}", response_model=schemas.WheelStrategyRead)
def update_wheel(wheel_id: int, wheel: schemas.WheelStrategyCreate, db: Session = Depends(get_db)):
    """Update an existing legacy wheel strategy by ID.

    Path: wheel_id
    Input: WheelStrategyCreate
    Returns: WheelStrategyRead
    Errors: 404 if not found
    """
    return crud.update_wheel(db, wheel_id, wheel)

@router.delete("/{wheel_id}")
def delete_wheel(wheel_id: int, db: Session = Depends(get_db)):
    """Delete a legacy wheel strategy by ID.

    Returns: { detail: string }
    Errors: 404 if not found
    """
    success = crud.delete_wheel(db, wheel_id)
    if not success:
        raise HTTPException(status_code=404, detail="Wheel strategy not found")
    return {"detail": "Wheel strategy deleted"}

@router.get("/template")
def download_wheels_csv_template():
    """Download a CSV template for legacy wheel strategies."""
    csv_content = (
        "wheel_id,ticker,trade_date,"
        "sell_put_strike_price,sell_put_open_premium,sell_put_closed_premium,sell_put_status,sell_put_quantity,"
        "assignment_strike_price,assignment_shares_quantity,assignment_status,"
        "sell_call_strike_price,sell_call_open_premium,sell_call_closed_premium,sell_call_status,sell_call_quantity,"
        "called_away_strike_price,called_away_shares_quantity,called_away_status\n"
        "AAPL-W1,AAPL,2024-07-19,150,2.50,,Open,1,,,,,,,,,,\n"
        "MSFT-W1,MSFT,2024-08-16,,,,,,320,100,Closed,320,3.10,3.00,Closed,1,320,100,Closed\n"
    )
    return StreamingResponse(
        io.StringIO(csv_content),
        media_type="text/csv",
        headers={"Content-Disposition": "attachment; filename=wheels_template.csv"}
    )

@router.post("/upload")
async def upload_wheels_csv(file: UploadFile = File(...), db: Session = Depends(get_db)):
    """Upload a CSV file to bulk add legacy wheel strategies.

    Input: multipart/form-data with CSV file
    Returns: { created: number }
    """
    contents = await file.read()
    decoded = contents.decode("utf-8").splitlines()
    reader = csv.DictReader(decoded)
    created = []
    for row in reader:
        try:
            db_wheel = models.WheelStrategy(
                wheel_id=row.get("wheel_id") or f"{row['ticker'].strip().upper()}-W",
                ticker=row["ticker"].strip().upper(),
                trade_date=row.get("trade_date"),
                sell_put_strike_price=float(row["sell_put_strike_price"]) if row.get("sell_put_strike_price") else None,
                sell_put_open_premium=float(row["sell_put_open_premium"]) if row.get("sell_put_open_premium") else None,
                sell_put_closed_premium=float(row["sell_put_closed_premium"]) if row.get("sell_put_closed_premium") else None,
                sell_put_status=row.get("sell_put_status"),
                sell_put_quantity=int(row["sell_put_quantity"]) if row.get("sell_put_quantity") else None,
                assignment_strike_price=float(row["assignment_strike_price"]) if row.get("assignment_strike_price") else None,
                assignment_shares_quantity=int(row["assignment_shares_quantity"]) if row.get("assignment_shares_quantity") else None,
                assignment_status=row.get("assignment_status"),
                sell_call_strike_price=float(row["sell_call_strike_price"]) if row.get("sell_call_strike_price") else None,
                sell_call_open_premium=float(row["sell_call_open_premium"]) if row.get("sell_call_open_premium") else None,
                sell_call_closed_premium=float(row["sell_call_closed_premium"]) if row.get("sell_call_closed_premium") else None,
                sell_call_status=row.get("sell_call_status"),
                sell_call_quantity=int(row["sell_call_quantity"]) if row.get("sell_call_quantity") else None,
                called_away_strike_price=float(row["called_away_strike_price"]) if row.get("called_away_strike_price") else None,
                called_away_shares_quantity=int(row["called_away_shares_quantity"]) if row.get("called_away_shares_quantity") else None,
                called_away_status=row.get("called_away_status"),
            )
            db.add(db_wheel)
            created.append(db_wheel)
        except Exception:
            continue
    db.commit()
    return {"created": len(created)}

@router.get("/summary")
def wheels_summary(db: Session = Depends(get_db)):
    """Return a lightweight summary for dashboard cards: number of open cycles and total collateral approximation.

    Collateral approximation: sum over open SELL_PUT_OPEN events' contracts*strike*100 minus any linked closes.
    For now, we compute a naive upper bound: all open SELL_PUT_OPEN in open cycles.
    """
    open_cycles = db.query(models.WheelCycle).filter(models.WheelCycle.status == "Open").all()
    cycle_ids = [c.id for c in open_cycles]
    total_collateral = 0.0
    if cycle_ids:
        open_puts = (
            db.query(models.WheelEvent)
            .filter(models.WheelEvent.cycle_id.in_(cycle_ids))
            .filter(models.WheelEvent.event_type == "SELL_PUT_OPEN")
            .all()
        )
        for e in open_puts:
            if e.contracts and e.strike:
                total_collateral += float(e.contracts) * float(e.strike) * 100.0
    return {"open_cycles": len(open_cycles), "total_collateral": total_collateral}


# --- Event-based Wheel endpoints ---

@router.get("/wheel-cycles", response_model=list[schemas.WheelCycleRead])
@router.get("/wheel_cycles", response_model=list[schemas.WheelCycleRead])
def list_wheel_cycles(db: Session = Depends(get_db)):
    """List event-based wheel cycles.

    Returns: list[WheelCycleRead]
    """
    return crud.list_wheel_cycles(db)


@router.post("/wheel-cycles", response_model=schemas.WheelCycleRead)
@router.post("/wheel_cycles", response_model=schemas.WheelCycleRead)
def create_wheel_cycle(payload: schemas.WheelCycleCreate, db: Session = Depends(get_db)):
    """Create a new wheel cycle.

    Input: WheelCycleCreate
    Returns: WheelCycleRead
    """
    return crud.create_wheel_cycle(db, payload)


@router.put("/wheel-cycles/{cycle_id}", response_model=schemas.WheelCycleRead)
@router.put("/wheel_cycles/{cycle_id}", response_model=schemas.WheelCycleRead)
def update_wheel_cycle(cycle_id: int, payload: schemas.WheelCycleCreate, db: Session = Depends(get_db)):
    """Update an existing wheel cycle by ID.

    Path: cycle_id
    Input: WheelCycleCreate
    Returns: WheelCycleRead
    Errors: 404 if not found
    """
    return crud.update_wheel_cycle(db, cycle_id, payload)


@router.delete("/wheel-cycles/{cycle_id}")
@router.delete("/wheel_cycles/{cycle_id}")
def delete_wheel_cycle(cycle_id: int, db: Session = Depends(get_db)):
    """Delete a wheel cycle by ID (also removes its events).

    Returns: { detail: string }
    Errors: 404 if not found
    """
    ok = crud.delete_wheel_cycle(db, cycle_id)
    if not ok:
        raise HTTPException(status_code=404, detail="Wheel cycle not found")
    return {"detail": "Wheel cycle deleted"}


@router.get("/wheel-events", response_model=list[schemas.WheelEventRead])
@router.get("/wheel_events", response_model=list[schemas.WheelEventRead])
def list_wheel_events(cycle_id: int | None = None, db: Session = Depends(get_db)):
    """List wheel events, optionally filtered by cycle_id.

    Query: cycle_id? (int)
    Returns: list[WheelEventRead]
    """
    return crud.list_wheel_events(db, cycle_id)


@router.post("/wheel-events", response_model=schemas.WheelEventRead)
@router.post("/wheel_events", response_model=schemas.WheelEventRead)
def create_wheel_event(payload: schemas.WheelEventCreate, db: Session = Depends(get_db)):
    """Create a wheel event.

    Input: WheelEventCreate
    Returns: WheelEventRead
    Errors: 404 if cycle not found
    """
    return crud.create_wheel_event(db, payload)


@router.put("/wheel-events/{event_id}", response_model=schemas.WheelEventRead)
@router.put("/wheel_events/{event_id}", response_model=schemas.WheelEventRead)
def update_wheel_event(event_id: int, payload: schemas.WheelEventCreate, db: Session = Depends(get_db)):
    """Update a wheel event by ID.

    Path: event_id
    Input: WheelEventCreate
    Returns: WheelEventRead
    Errors: 404 if not found
    """
    return crud.update_wheel_event(db, event_id, payload)


@router.delete("/wheel-events/{event_id}")
@router.delete("/wheel_events/{event_id}")
def delete_wheel_event(event_id: int, db: Session = Depends(get_db)):
    """Delete a wheel event by ID.

    Returns: { detail: string }
    Errors: 404 if not found
    """
    ok = crud.delete_wheel_event(db, event_id)
    if not ok:
        raise HTTPException(status_code=404, detail="Wheel event not found")
    return {"detail": "Wheel event deleted"}


@router.get("/wheel-metrics/{cycle_id}", response_model=schemas.WheelMetricsRead)
@router.get("/wheel_metrics/{cycle_id}", response_model=schemas.WheelMetricsRead)
def get_wheel_metrics(cycle_id: int, db: Session = Depends(get_db)):
    """Get summary wheel metrics for a cycle.

    Returns: WheelMetricsRead
    Errors: 404 if cycle not found
    """
    return crud.calculate_wheel_metrics(db, cycle_id)


@router.post("/refresh-prices")
def refresh_wheel_prices(db: Session = Depends(get_db)):
    """Refresh real-time prices for all active wheel cycles.
    
    Updates current option values and recalculates P&L for all open wheel strategies.
    Uses yfinance to fetch current option market prices.
    
    Returns: Summary of refresh results with updated P&L values
    """
    try:
        from ..services.wheel_pnl_service import WheelPnLCalculator
        
        # Initialize the P&L calculator
        calculator = WheelPnLCalculator(db)
        
        # Refresh all wheel cycle P&L
        result = calculator.refresh_all_wheel_pnl()
        
        return result
        
    except Exception as e:
        raise HTTPException(
            status_code=500,
            detail=f"Failed to refresh wheel prices: {str(e)}"
        )


# --- Lot endpoints ---
@router.get("/cycles/{cycle_id}/lots", response_model=list[schemas.LotRead])
def list_cycle_lots(cycle_id: int, status: str | None = None, covered: bool | None = None, ticker: str | None = None, db: Session = Depends(get_db)):
    """List 100-share lots for a cycle with optional filters.

    Query: status, covered, ticker
    Returns: list[LotRead]
    """
    return crud.list_lots(db, cycle_id=cycle_id, status=status, covered=covered, ticker=ticker)


@router.get("/lots/{lot_id}", response_model=schemas.LotRead)
def get_lot(lot_id: int, db: Session = Depends(get_db)):
    """Get a single lot by ID.

    Errors: 404 if not found
    """
    lot = crud.get_lot(db, lot_id)
    if not lot:
        raise HTTPException(status_code=404, detail="Lot not found")
    return lot


@router.patch("/lots/{lot_id}", response_model=schemas.LotRead)
def patch_lot(lot_id: int, payload: schemas.LotUpdate, db: Session = Depends(get_db)):
    """Patch mutable fields of a lot (status, notes, cost basis, acquisition_date).

    Errors: 404 if not found
    """
    updated = crud.update_lot(db, lot_id, schemas.LotBase(**{**(crud.get_lot(db, lot_id).__dict__ if crud.get_lot(db, lot_id) else {}), **payload.model_dump(exclude_unset=True)}))
    if not updated:
        raise HTTPException(status_code=404, detail="Lot not found")
    return updated


@router.get("/lots/{lot_id}/metrics", response_model=schemas.LotMetricsRead)
def get_lot_metrics(lot_id: int, db: Session = Depends(get_db)):
    """Compute/refresh lot metrics and return them."""
    return crud.refresh_lot_metrics(db, lot_id)


@router.post("/lots/rebuild")
def rebuild_lots(cycle_id: int, db: Session = Depends(get_db)):
    """Rebuild lots deterministically from events for the given cycle.

    Returns: { created: number }
    """
    lots = crud.rebuild_lots_for_cycle(db, cycle_id)
    return {"created": len(lots)}


class BindCallPayload(BaseModel):
    option_event_id: int


@router.post("/lots/{lot_id}/bind-call")
def bind_call(lot_id: int, payload: BindCallPayload, db: Session = Depends(get_db)):
    """Link an option SELL_CALL_OPEN event to a lot and mark it covered.

    Errors: 404 if lot not found, 400 if event is not a SELL_CALL_OPEN
    """
    lot = crud.get_lot(db, lot_id)
    if not lot:
        raise HTTPException(status_code=404, detail="Lot not found")
    evt = crud.get_wheel_event(db, payload.option_event_id)
    if not evt or evt.event_type != "SELL_CALL_OPEN":
        raise HTTPException(status_code=400, detail="Invalid option event to bind")
    crud.create_lot_link(db, schemas.LotLinkCreate(lot_id=lot_id, linked_object_type="WHEEL_EVENT", linked_object_id=evt.id, role="CALL_OPEN"))
    lot.status = "OPEN_COVERED"
    db.commit()
    crud.refresh_lot_metrics(db, lot_id)
    return {"detail": "Bound"}


@router.post("/lots/{lot_id}/unbind-call")
def unbind_call(lot_id: int, db: Session = Depends(get_db)):
    """Remove call links from a lot and mark it uncovered.

    Errors: 404 if lot not found
    """
    lot = crud.get_lot(db, lot_id)
    if not lot:
        raise HTTPException(status_code=404, detail="Lot not found")
    # delete call links
    links = crud.list_lot_links(db, lot_id)
    for l in links:
        if l.role in ("CALL_OPEN", "CALL_CLOSE"):
            crud.delete_lot_link(db, l.id)
    lot.status = "OPEN_UNCOVERED"
    db.commit()
    crud.refresh_lot_metrics(db, lot_id)
    return {"detail": "Unbound"}


@router.post("/lots/{lot_id}/bind-call-close")
def bind_call_close(lot_id: int, payload: BindCallPayload, db: Session = Depends(get_db)):
    """Bind a SELL_CALL_CLOSE event to a covered lot and mark it uncovered.

    Errors: 404 if lot not found, 400 if event is not SELL_CALL_CLOSE
    """
    lot = crud.get_lot(db, lot_id)
    if not lot:
        raise HTTPException(status_code=404, detail="Lot not found")
    evt = crud.get_wheel_event(db, payload.option_event_id)
    if not evt or evt.event_type != "SELL_CALL_CLOSE":
        raise HTTPException(status_code=400, detail="Invalid close event to bind")
    crud.create_lot_link(db, schemas.LotLinkCreate(lot_id=lot_id, linked_object_type="WHEEL_EVENT", linked_object_id=evt.id, role="CALL_CLOSE"))
    # closing coverage makes it uncovered again unless already called away
    if lot.status == "OPEN_COVERED":
        lot.status = "OPEN_UNCOVERED"
        db.commit()
    crud.refresh_lot_metrics(db, lot_id)
    return {"detail": "Bound close"}


@router.get("/lots/{lot_id}/links")
def get_lot_links(lot_id: int, db: Session = Depends(get_db)):
    """Return lot links and their linked wheel events to aid the UI.

    Returns: { links: LotLinkRead[], events: WheelEventRead[] }
    """
    links = crud.list_lot_links(db, lot_id)
    event_ids = [l.linked_object_id for l in links if l.linked_object_type == "WHEEL_EVENT"]
    events = []
    if event_ids:
        events = (
            db.query(models.WheelEvent)
            .filter(models.WheelEvent.id.in_(event_ids))
            .order_by(models.WheelEvent.trade_date.asc(), models.WheelEvent.id.asc())
            .all()
        )
    # Pydantic conversion
    return {
        "links": [schemas.LotLinkRead(id=l.id, lot_id=l.lot_id, linked_object_type=l.linked_object_type, linked_object_id=l.linked_object_id, role=l.role) for l in links],
        "events": [
            schemas.WheelEventRead(
                id=e.id,
                cycle_id=e.cycle_id,
                event_type=e.event_type,
                trade_date=e.trade_date,
                quantity_shares=e.quantity_shares,
                contracts=e.contracts,
                price=e.price,
                strike=e.strike,
                premium=e.premium,
                fees=e.fees,
                link_event_id=e.link_event_id,
                notes=e.notes,
            ) for e in events
        ]
    }


# ===== OPTIMIZED ENDPOINTS FOR PERFORMANCE =====

@router.get("/tickers/{ticker}/wheel-data")
def get_ticker_wheel_data_optimized(
    ticker: str, 
    db: Session = Depends(get_db)
) -> Dict[str, Any]:
    """
    Get comprehensive wheel data for a ticker in optimized queries.
    
    This endpoint replaces multiple individual calls with a single optimized request
    that fetches cycles, events, lots, and metrics in minimal database queries.
    
    Returns:
        - cycles: List of wheel cycles for the ticker
        - events: All events across all cycles
        - lots: All lots with their events pre-loaded
        - events_by_lot: Dict mapping lot_id to list of events
        - metrics: Aggregated metrics across all cycles
    """
    try:
        data = BatchLoaderService.get_wheel_data_for_ticker(db, ticker)
        
        # Convert to API response format
        return {
            "cycles": [
                schemas.WheelCycleRead(
                    id=c.id,
                    ticker=c.ticker,
                    cycle_key=c.cycle_key,
                    started_at=c.started_at,
                    ended_at=c.ended_at,
                    status=c.status,
                    initial_stock_price=c.initial_stock_price,
                    put_strike=c.put_strike,
                    capital_at_risk=c.capital_at_risk,
                    notes=c.notes
                ) for c in data["cycles"]
            ],
            "events": [
                schemas.WheelEventRead(
                    id=e.id,
                    cycle_id=e.cycle_id,
                    event_type=e.event_type,
                    trade_date=e.trade_date,
                    quantity_shares=e.quantity_shares,
                    contracts=e.contracts,
                    price=e.price,
                    strike=e.strike,
                    premium=e.premium,
                    fees=e.fees,
                    link_event_id=e.link_event_id,
                    notes=e.notes
                ) for e in data["events"]
            ],
            "lots": [
                schemas.LotRead(
                    id=lot.id,
                    cycle_id=lot.cycle_id,
                    lot_id=lot.lot_id,
                    acquisition_method=lot.acquisition_method,
                    acquisition_date=lot.acquisition_date,
                    acquisition_price=lot.acquisition_price,
                    quantity_initial=lot.quantity_initial,
                    status=lot.status,
                    cost_basis=lot.cost_basis,
                    realized_pl=lot.realized_pl,
                    notes=lot.notes
                ) for lot in data["lots"]
            ],
            "events_by_lot": {
                str(lot_id): [
                    schemas.WheelEventRead(
                        id=e.id,
                        cycle_id=e.cycle_id,
                        event_type=e.event_type,
                        trade_date=e.trade_date,
                        quantity_shares=e.quantity_shares,
                        contracts=e.contracts,
                        price=e.price,
                        strike=e.strike,
                        premium=e.premium,
                        fees=e.fees,
                        link_event_id=e.link_event_id,
                        notes=e.notes
                    ) for e in events
                ] for lot_id, events in data["events_by_lot"].items()
            },
            "metrics": data["metrics"]
        }
        
    except Exception as e:
        raise HTTPException(
            status_code=500, 
            detail=f"Failed to load wheel data for ticker {ticker}: {str(e)}"
        )


@router.post("/refresh-prices")
def refresh_ticker_prices(
    tickers: list[str],
    db: Session = Depends(get_db)
) -> Dict[str, Optional[float]]:
    """
    Refresh current prices for multiple tickers efficiently.
    
    This endpoint batches price fetching and database updates to minimize
    API calls and database transactions.
    
    Args:
        tickers: List of ticker symbols to refresh
        
    Returns:
        Dict mapping ticker to current price (or None if failed)
    """
    try:
        # Convert to uppercase for consistency
        tickers_upper = [t.upper() for t in tickers]
        
        # Batch refresh prices
        results = refresh_prices_batch(db, tickers_upper)
        
        return results
        
    except Exception as e:
        raise HTTPException(
            status_code=500,
            detail=f"Failed to refresh prices: {str(e)}"
        )


class CycleMetricsRequest(BaseModel):
    cycle_ids: list[int]


@router.post("/metrics/aggregate")
def get_aggregated_cycle_metrics(
    request: CycleMetricsRequest,
    db: Session = Depends(get_db)
) -> Dict[str, Any]:
    """
    Get aggregated metrics across multiple cycles efficiently.
    
    This endpoint calculates performance metrics across multiple cycles
    without requiring individual cycle queries.
    
    Args:
        cycle_ids: List of cycle IDs to include in aggregation
        
    Returns:
        Aggregated metrics including P&L, cashflow, and performance ratios
    """
    try:
        metrics = MetricsService.aggregate_ticker_metrics(db, request.cycle_ids)
        
        if metrics is None:
            raise HTTPException(
                status_code=404,
                detail="Unable to calculate metrics for the provided cycles"
            )
            
        return metrics
        
    except HTTPException:
        raise
    except Exception as e:
        raise HTTPException(
            status_code=500,
            detail=f"Failed to calculate aggregated metrics: {str(e)}"
        )


@router.get("/cycles/batch")
def get_cycles_with_lots_batch(
    cycle_ids: str,  # Comma-separated list of cycle IDs
    db: Session = Depends(get_db)
) -> Dict[str, Any]:
    """
    Get multiple cycles with their lots and events in a single optimized query.
    
    This endpoint is designed for dashboard views that need to display
    multiple cycles simultaneously without N+1 query problems.
    
    Args:
        cycle_ids: Comma-separated string of cycle IDs (e.g., "1,2,3")
        
    Returns:
        Cycles with lots and events grouped by cycle
    """
    try:
        # Parse cycle IDs
        try:
            cycle_id_list = [int(id.strip()) for id in cycle_ids.split(",")]
        except ValueError:
            raise HTTPException(
                status_code=400,
                detail="Invalid cycle_ids format. Use comma-separated integers."
            )
        
        # Get cycles
        cycles = db.query(models.WheelCycle).filter(
            models.WheelCycle.id.in_(cycle_id_list)
        ).all()
        
        if not cycles:
            return {"cycles": [], "lots_by_cycle": {}, "events_by_lot": {}}
        
        # Batch load lots and events
        lots, events_by_lot = BatchLoaderService.get_lots_with_events_optimized(
            db, cycle_id_list
        )
        
        # Group lots by cycle
        lots_by_cycle = {}
        for lot in lots:
            cycle_id = lot.cycle_id
            if cycle_id not in lots_by_cycle:
                lots_by_cycle[cycle_id] = []
            lots_by_cycle[cycle_id].append(lot)
        
        return {
            "cycles": [
                schemas.WheelCycleRead(
                    id=c.id,
                    ticker=c.ticker,
                    cycle_key=c.cycle_key,
                    started_at=c.started_at,
                    ended_at=c.ended_at,
                    status=c.status,
                    initial_stock_price=c.initial_stock_price,
                    put_strike=c.put_strike,
                    capital_at_risk=c.capital_at_risk,
                    notes=c.notes
                ) for c in cycles
            ],
            "lots_by_cycle": {
                str(cycle_id): [
                    schemas.LotRead(
                        id=lot.id,
                        cycle_id=lot.cycle_id,
                        lot_id=lot.lot_id,
                        acquisition_method=lot.acquisition_method,
                        acquisition_date=lot.acquisition_date,
                        acquisition_price=lot.acquisition_price,
                        quantity_initial=lot.quantity_initial,
                        status=lot.status,
                        cost_basis=lot.cost_basis,
                        realized_pl=lot.realized_pl,
                        notes=lot.notes
                    ) for lot in lots
                ] for cycle_id, lots in lots_by_cycle.items()
            },
            "events_by_lot": {
                str(lot_id): [
                    schemas.WheelEventRead(
                        id=e.id,
                        cycle_id=e.cycle_id,
                        event_type=e.event_type,
                        trade_date=e.trade_date,
                        quantity_shares=e.quantity_shares,
                        contracts=e.contracts,
                        price=e.price,
                        strike=e.strike,
                        premium=e.premium,
                        fees=e.fees,
                        link_event_id=e.link_event_id,
                        notes=e.notes
                    ) for e in events
                ] for lot_id, events in events_by_lot.items()
            }
        }
        
    except HTTPException:
        raise
    except Exception as e:
        raise HTTPException(
            status_code=500,
            detail=f"Failed to load cycles with lots: {str(e)}"
        )


# ===== ENHANCED WHEEL DETECTION ENDPOINTS =====

class WheelDetectionOptions(BaseModel):
    """Enhanced detection options for wheel strategy detection"""
    cash_balance: Optional[float] = None
    account_type: Optional[str] = None
    risk_tolerance: Optional[str] = "moderate"  # conservative, moderate, aggressive
    include_historical: Optional[bool] = False
    market_data: Optional[Dict[str, Any]] = None

class MarketContextData(BaseModel):
    """Market context for enhanced confidence scoring"""
    volatility: Optional[float] = None
    market_trend: Optional[str] = None  # bullish, bearish, neutral
    sector: Optional[str] = None
    market_cap: Optional[str] = None  # small, mid, large

class WheelDetectionRequest(BaseModel):
    """Request body for wheel detection"""
    options: Optional[WheelDetectionOptions] = None
    account_id: Optional[int] = None
    specific_tickers: Optional[List[str]] = None

class PositionForDetection(BaseModel):
    """Position data formatted for detection algorithm"""
    id: str
    symbol: str
    shares: float
    is_option: bool = False
    underlying_symbol: Optional[str] = None
    option_type: Optional[str] = None  # Call, Put
    strike_price: Optional[float] = None
    expiration_date: Optional[str] = None
    contracts: Optional[float] = None
    market_value: float
    source: str

class RiskAssessment(BaseModel):
    """Risk assessment for detected wheel strategies"""
    level: str  # low, medium, high
    factors: List[str]
    max_loss: Optional[float] = None
    assignment_risk: Optional[float] = None  # 0-100 probability

class EnhancedPosition(BaseModel):
    """Enhanced position data with detection metadata"""
    type: str  # stock, call, put
    symbol: str
    quantity: float  # Absolute quantity for display
    position: str  # long, short
    strike_price: Optional[float] = None
    expiration_date: Optional[str] = None
    days_to_expiration: Optional[int] = None
    market_value: float
    raw_quantity: Optional[float] = None  # Preserve signed quantity for logic
    source: str

class PotentialAction(BaseModel):
    """Action recommendation with priority"""
    action: str
    description: str
    priority: str  # high, medium, low

class WheelDetectionResult(BaseModel):
    """Enhanced wheel detection result"""
    ticker: str
    strategy: str  # cash_secured_put, covered_call, full_wheel, naked_stock
    confidence: str  # high, medium, low
    confidence_score: float  # 0-100 numerical score
    description: str
    cash_required: Optional[float] = None  # Required cash for CSP strategies
    cash_validated: Optional[bool] = None  # Whether cash requirements are met
    risk_assessment: RiskAssessment
    positions: List[EnhancedPosition]
    recommendations: Optional[List[str]] = None
    potential_actions: Optional[List[PotentialAction]] = None
    market_context: Optional[MarketContextData] = None

def calculate_days_to_expiration(expiration_date: str) -> int:
    """Calculate days to expiration from date string"""
    try:
        if "T" in expiration_date:
            exp_date = datetime.fromisoformat(expiration_date.replace("Z", "+00:00"))
        else:
            exp_date = datetime.fromisoformat(expiration_date)
        today = datetime.now(UTC)
        diff_time = exp_date - today
        return max(0, diff_time.days)
    except Exception:
        return 0

def calculate_confidence_score(
    strategy: str,
    positions: List[EnhancedPosition],
    cash_required: float = 0,
    cash_balance: float = 0,
    market_context: Optional[MarketContextData] = None
) -> tuple[str, float]:
    """Calculate confidence score based on multiple factors"""
    score = 50  # Base score

    # Strategy completeness
    strategy_scores = {
        'full_wheel': 30,
        'covered_call': 20,
        'cash_secured_put': 15,
        'naked_stock': 10
    }
    score += strategy_scores.get(strategy, 0)

    # Cash validation (for CSP strategies)
    if cash_required > 0:
        if cash_balance >= cash_required:
            score += 15  # Sufficient cash
        elif cash_balance >= cash_required * 0.5:
            score += 5   # Partial cash coverage
        else:
            score -= 10  # Insufficient cash

    # Days to expiration factor
    option_positions = [p for p in positions if p.days_to_expiration is not None]
    if option_positions:
        avg_days_to_exp = sum(p.days_to_expiration for p in option_positions) / len(option_positions)
        if avg_days_to_exp > 30:
            score += 10  # Good time horizon
        elif avg_days_to_exp < 7:
            score -= 15  # Close to expiration

    # Market context (if available)
    if market_context:
        if market_context.volatility and market_context.volatility > 0.3:
            score += 5  # Higher volatility = better premiums
        if market_context.market_trend == 'bullish':
            score += 5  # Bullish trend favors wheels

    # Ensure score is within bounds
    score = max(0, min(100, score))

    # Determine confidence level
    if score >= 70:
        confidence = 'high'
    elif score >= 40:
        confidence = 'medium'
    else:
        confidence = 'low'

    return confidence, score

def calculate_cash_required(short_puts: List[EnhancedPosition]) -> float:
    """Calculate cash required for CSP strategy"""
    total = 0.0
    for put in short_puts:
        if put.type == 'put' and put.position == 'short' and put.strike_price:
            contracts = abs(put.raw_quantity or 0) / 100 if put.raw_quantity else put.quantity / 100
            total += contracts * put.strike_price * 100  # 100 shares per contract
    return total

def assess_risk(
    strategy: str,
    positions: List[EnhancedPosition],
    options: Optional[WheelDetectionOptions] = None
) -> RiskAssessment:
    """Assess risk factors for a strategy"""
    factors = []
    level = "medium"
    assignment_risk = 50.0  # Default 50%

    # Check days to expiration
    short_options = [p for p in positions if p.position == 'short' and p.days_to_expiration is not None]
    if short_options:
        min_days_to_exp = min(p.days_to_expiration for p in short_options)
        if min_days_to_exp < 7:
            factors.append('Options expiring within 7 days - high assignment risk')
            assignment_risk = 80.0
            level = 'high'
        elif min_days_to_exp < 21:
            factors.append('Options expiring within 3 weeks - moderate assignment risk')
            assignment_risk = 60.0

    # Risk tolerance adjustment
    if options and options.risk_tolerance:
        if options.risk_tolerance == 'conservative':
            factors.append('Conservative risk profile - consider safer strikes')
            if level == 'medium':
                level = 'high'
        elif options.risk_tolerance == 'aggressive':
            factors.append('Aggressive risk profile - monitor positions closely')

    # Strategy-specific risk factors
    if strategy == 'cash_secured_put':
        factors.append('Assignment would result in stock ownership')
        if assignment_risk > 70:
            factors.append('High probability of assignment at current levels')
    elif strategy == 'covered_call':
        factors.append('Call assignment would result in stock sale')
    elif strategy == 'full_wheel':
        factors.append('Multiple assignment possibilities - complex management')
        if level != 'high':
            level = 'medium'

    return RiskAssessment(
        level=level,
        factors=factors,
        assignment_risk=assignment_risk
    )

def group_positions_by_ticker(positions: List[PositionForDetection]) -> Dict[str, List[PositionForDetection]]:
    """Group positions by their underlying ticker symbol"""
    grouped = {}
    for position in positions:
        ticker = position.underlying_symbol if position.is_option else position.symbol
        if ticker not in grouped:
            grouped[ticker] = []
        grouped[ticker].append(position)
    return grouped

def analyze_ticker_positions(
    ticker: str,
    positions: List[PositionForDetection],
    options: Optional[WheelDetectionOptions] = None
) -> Optional[WheelDetectionResult]:
    """Analyze positions for a specific ticker to detect wheel strategies"""
    
    stock_positions = [p for p in positions if not p.is_option]
    option_positions = [p for p in positions if p.is_option]
    call_options = [p for p in option_positions if p.option_type and p.option_type.upper() == 'CALL']
    put_options = [p for p in option_positions if p.option_type and p.option_type.upper() == 'PUT']

    logger.info("    4ca %s: %d stocks, %d calls, %d puts", ticker, len(stock_positions), len(call_options), len(put_options))

    # Calculate total stock holdings
    total_stock_shares = sum(p.shares for p in stock_positions)

    # Debug contracts for puts
    for p in put_options:
        logger.info("    4cd PUT %s: contracts=%s", p.symbol, p.contracts)

    # Separate long/short options - Use signed values
    short_calls = [p for p in call_options if (p.contracts or 0) < 0]
    short_puts = [p for p in put_options if (p.contracts or 0) < 0]
    
    logger.info("    50d Short puts found: %d", len(short_puts))
    logger.info("    50d Short calls found: %d", len(short_calls))
    logger.info("    50d Stock shares: %s", total_stock_shares)
    
    # Debug detection results
    csp_result = is_cash_secured_put(short_puts)
    cc_result = is_covered_call(total_stock_shares, short_calls)
    logger.info("    3af CSP Detection: %s (short_puts=%d)", csp_result, len(short_puts))
    logger.info("    3af CC Detection: %s (shares=%s, short_calls=%d)", cc_result, total_stock_shares, len(short_calls))

    # Enhanced position formatting
    formatted_positions = []
    for p in positions:
        is_short_position = p.is_option and (p.contracts or 0) < 0 or not p.is_option and p.shares < 0
        raw_quantity = p.contracts or 0 if p.is_option else p.shares
        days_to_expiration = calculate_days_to_expiration(p.expiration_date) if p.expiration_date else None

        enhanced_pos = EnhancedPosition(
            type='call' if p.is_option and p.option_type == 'Call' else 'put' if p.is_option and p.option_type == 'Put' else 'stock',
            symbol=p.symbol,
            quantity=abs(raw_quantity),
            position='short' if is_short_position else 'long',
            strike_price=p.strike_price,
            expiration_date=p.expiration_date,
            days_to_expiration=days_to_expiration,
            market_value=p.market_value,
            raw_quantity=raw_quantity,
            source=p.source
        )
        formatted_positions.append(enhanced_pos)

    # Detection logic
    if is_full_wheel(total_stock_shares, short_calls, short_puts):
        return create_full_wheel_result(ticker, formatted_positions, short_puts, options)
    elif is_covered_call(total_stock_shares, short_calls):
        return create_covered_call_result(ticker, formatted_positions, total_stock_shares, short_calls, options)
    elif is_cash_secured_put(short_puts):
        return create_cash_secured_put_result(ticker, formatted_positions, short_puts, total_stock_shares, options)
    elif is_naked_stock(total_stock_shares, option_positions):
        if total_stock_shares >= 100:
            return create_naked_stock_result(ticker, formatted_positions, total_stock_shares, options)

    return None

def is_full_wheel(stock_shares: float, short_calls: List, short_puts: List) -> bool:
    """Detect full wheel: 100+ shares + short call + evidence of put selling"""
    return stock_shares >= 100 and len(short_calls) > 0 and len(short_puts) > 0

def is_covered_call(stock_shares: float, short_calls: List) -> bool:
    """Detect covered call: 100+ shares + short call(s)"""
    return stock_shares >= 100 and len(short_calls) > 0

def is_cash_secured_put(short_puts: List) -> bool:
    """Detect cash-secured put: short put(s)"""
    return len(short_puts) > 0

def is_naked_stock(stock_shares: float, option_positions: List) -> bool:
    """Detect naked stock: stock holdings with no options"""
    return stock_shares > 0 and len(option_positions) == 0

def create_full_wheel_result(
    ticker: str,
    positions: List[EnhancedPosition],
    short_puts: List,
    options: Optional[WheelDetectionOptions]
) -> WheelDetectionResult:
    """Create enhanced Full Wheel result"""
    cash_required = calculate_cash_required([p for p in positions if p.type == 'put' and p.position == 'short'])
    confidence, score = calculate_confidence_score(
        'full_wheel',
        positions,
        cash_required,
        options.cash_balance if options else 0,
        options.market_data if options else None
    )
    risk_assessment = assess_risk('full_wheel', positions, options)

    return WheelDetectionResult(
        ticker=ticker,
        strategy='full_wheel',
        confidence=confidence,
        confidence_score=score,
        description=f'Complete wheel strategy: {sum(p.quantity for p in positions if p.type == "stock")} shares with covered call and put-selling capability',
        cash_required=cash_required,
        cash_validated=options.cash_balance >= cash_required if options and options.cash_balance else None,
        risk_assessment=risk_assessment,
        positions=positions,
        recommendations=[
            'Monitor covered call for expiration or early assignment',
            'Consider rolling call option if needed',
            'Look for opportunities to sell additional puts if assigned'
        ],
        potential_actions=[
            PotentialAction(action='roll_call', description='Roll covered call to later expiration', priority='high'),
            PotentialAction(action='close_call', description='Buy back call option for profit', priority='medium'),
            PotentialAction(action='sell_put', description='Sell additional cash-secured puts', priority='low')
        ],
        market_context=options.market_data if options else None
    )

def create_covered_call_result(
    ticker: str,
    positions: List[EnhancedPosition],
    total_stock_shares: float,
    short_calls: List,
    options: Optional[WheelDetectionOptions]
) -> WheelDetectionResult:
    """Create enhanced Covered Call result"""
    confidence, score = calculate_confidence_score('covered_call', positions, 0, options.cash_balance if options else 0)
    risk_assessment = assess_risk('covered_call', positions, options)
    short_call_count = len([p for p in positions if p.type == 'call' and p.position == 'short'])

    return WheelDetectionResult(
        ticker=ticker,
        strategy='covered_call',
        confidence=confidence,
        confidence_score=score,
        description=f'Covered call position: {total_stock_shares} shares with {short_call_count} short call(s)',
        risk_assessment=risk_assessment,
        positions=positions,
        recommendations=[
            'Monitor for potential assignment at expiration',
            'Consider rolling call if wanting to keep shares',
            'Could evolve into full wheel by selling puts'
        ],
        potential_actions=[
            PotentialAction(action='roll_call', description='Extend call expiration', priority='high'),
            PotentialAction(action='sell_put', description='Start wheel by selling puts below current price', priority='medium')
        ],
        market_context=options.market_data if options else None
    )

def create_cash_secured_put_result(
    ticker: str,
    positions: List[EnhancedPosition],
    short_puts: List,
    total_stock_shares: float,
    options: Optional[WheelDetectionOptions]
) -> WheelDetectionResult:
    """Create enhanced Cash-Secured Put result"""
    cash_required = calculate_cash_required([p for p in positions if p.type == 'put' and p.position == 'short'])
    confidence, score = calculate_confidence_score('cash_secured_put', positions, cash_required, options.cash_balance if options else 0)
    risk_assessment = assess_risk('cash_secured_put', positions, options)
    short_put_count = len([p for p in positions if p.type == 'put' and p.position == 'short'])

    return WheelDetectionResult(
        ticker=ticker,
        strategy='cash_secured_put',
        confidence=confidence,
        confidence_score=score,
        description=f'Cash-secured put position: {short_put_count} short put(s) {f"with {total_stock_shares} existing shares" if total_stock_shares > 0 else ""}',
        cash_required=cash_required,
        cash_validated=options.cash_balance >= cash_required if options and options.cash_balance else None,
        risk_assessment=risk_assessment,
        positions=positions,
        recommendations=[
            'Prepare for potential assignment',
            'Ensure sufficient cash to purchase shares',
            'Plan covered call strategy if assigned'
        ],
        potential_actions=[
            PotentialAction(action='manage_assignment', description='Prepare for potential share assignment', priority='high'),
            PotentialAction(action='roll_put', description='Roll put to avoid assignment', priority='medium')
        ],
        market_context=options.market_data if options else None
    )

def create_naked_stock_result(
    ticker: str,
    positions: List[EnhancedPosition],
    total_stock_shares: float,
    options: Optional[WheelDetectionOptions]
) -> WheelDetectionResult:
    """Create enhanced Naked Stock result"""
    confidence, score = calculate_confidence_score('naked_stock', positions, 0, options.cash_balance if options else 0)
    risk_assessment = assess_risk('naked_stock', positions, options)

    return WheelDetectionResult(
        ticker=ticker,
        strategy='naked_stock',
        confidence=confidence,
        confidence_score=score,
        description=f'{total_stock_shares} shares ready for wheel strategy',
        risk_assessment=risk_assessment,
        positions=positions,
        recommendations=[
            'Consider selling covered calls to generate income',
            'Stock position is suitable for wheel strategy',
            'Could start with covered calls above current price'
        ],
        potential_actions=[
            PotentialAction(action='sell_call', description='Start covered call strategy', priority='high'),
            PotentialAction(action='start_wheel', description='Begin full wheel strategy', priority='medium')
        ],
        market_context=options.market_data if options else None
    )

@router.post("/detect", response_model=List[WheelDetectionResult])
async def detect_wheel_strategies(
    request: WheelDetectionRequest,
    db: Session = Depends(get_db)
):
    """
    Enhanced wheel strategy detection with unified data model integration.
    
    Analyzes positions to identify potential wheel strategies:
    1. Cash-Secured Put: Short put option only
    2. Covered Call: 100+ shares of stock + short call option  
    3. Full Wheel: 100+ shares + short call + potential assignment history
    4. Naked Stock: Stock positions suitable for wheel strategies
    
    Features:
    - Cash balance validation for CSP strategies
    - Numerical confidence scoring (0-100)
    - Risk assessment with assignment probability
    - Days to expiration calculation
    - Priority-based action recommendations
    - Market context integration
    """
    try:
        # Get positions from unified tables
        query = db.query(Position).filter(Position.is_active == True)
        
        if request.account_id:
            query = query.filter(Position.account_id == request.account_id)
            
        positions = query.all()
        
        # Convert to detection format
        detection_positions = []
        for pos in positions:
            # Skip if specific tickers requested and this isn't one of them
            ticker = pos.underlying_symbol or pos.symbol
            if request.specific_tickers and ticker.upper() not in [t.upper() for t in request.specific_tickers]:
                continue
                
            # Calculate contracts for options
            contracts = None
            if pos.asset_type == "OPTION":
                # Net contracts = long - short quantity
                contracts = pos.long_quantity - pos.short_quantity
                
            detection_pos = PositionForDetection(
                id=str(pos.id),
                symbol=pos.symbol,
                shares=pos.long_quantity - pos.short_quantity,  # Net shares
                is_option=pos.asset_type == "OPTION",
                underlying_symbol=pos.underlying_symbol,
                option_type=pos.option_type,
                strike_price=pos.strike_price,
                expiration_date=pos.expiration_date.isoformat() if pos.expiration_date else None,
                contracts=contracts,
                market_value=pos.market_value or 0.0,
                source=pos.data_source or "unknown"
            )
            detection_positions.append(detection_pos)
        
        if not detection_positions:
            return []
        
        # Group by ticker and analyze
        grouped_positions = group_positions_by_ticker(detection_positions)
        results = []
        
        logger.debug("50d DEBUG: Found %d tickers to analyze", len(grouped_positions))
        for ticker in grouped_positions.keys():
            logger.debug("  - %s: %d positions", ticker, len(grouped_positions[ticker]))
        
        for ticker, ticker_positions in grouped_positions.items():
            logger.info("\n3af Analyzing %s with %d positions...", ticker, len(ticker_positions))
            detection_result = analyze_ticker_positions(ticker, ticker_positions, request.options)
            if detection_result:
                logger.info("197 Found opportunity: %s for %s", detection_result.strategy, ticker)
                results.append(detection_result)
            else:
                logger.info("6ab No opportunity found for %s", ticker)
        
        logger.info("\n4ca Total opportunities found: %d", len(results))
        
        # Sort by strategy complexity and confidence score
        strategy_order = {'full_wheel': 0, 'covered_call': 1, 'cash_secured_put': 2, 'naked_stock': 3}
        results.sort(key=lambda x: (strategy_order.get(x.strategy, 4), -x.confidence_score))
        
        return results
        
    except Exception as e:
        raise HTTPException(
            status_code=500,
            detail=f"Failed to detect wheel strategies: {str(e)}"
        )


# ===== ADDITIONAL API ENDPOINTS FOR PHASE 2 INTEGRATION =====

@router.get("/{ticker}/data")
def get_wheel_ticker_data(ticker: str, db: Session = Depends(get_db)):
    """
    Get comprehensive wheel data for a specific ticker.
    
    This endpoint provides all wheel-related information for a ticker including:
    - Active wheel cycles
    - Performance metrics
    - Current positions
    - Opportunities
    
    Args:
        ticker: Stock symbol to get wheel data for
        
    Returns:
        WheelTickerData object with comprehensive ticker information
    """
    try:
        ticker = ticker.upper()
        
        # Get all cycles for this ticker
        cycles = db.query(models.WheelCycle).filter(
            models.WheelCycle.ticker == ticker
        ).all()
        
        # Get performance metrics if cycles exist
        total_premium = 0.0
        total_realized_pnl = 0.0
        active_cycles = 0
        
        for cycle in cycles:
            if cycle.status == "active":
                active_cycles += 1
                # Get cycle events to calculate performance
                events = db.query(models.WheelEvent).filter(
                    models.WheelEvent.cycle_id == cycle.id
                ).all()
                
                for event in events:
                    if event.event_type in ["SELL_PUT_OPEN", "SELL_CALL_OPEN"]:
                        if event.premium_received:
                            total_premium += float(event.premium_received)
                    elif event.event_type in ["SELL_PUT_CLOSED", "SELL_CALL_CLOSED"]:
                        if event.premium_paid:
                            total_realized_pnl += float(event.premium_received or 0) - float(event.premium_paid)
        
        # Get current positions for this ticker from unified model
        positions = db.query(Position).filter(
            Position.symbol == ticker
        ).all()
        
        return {
            "ticker": ticker,
            "active_cycles": active_cycles,
            "total_cycles": len(cycles),
            "total_premium_collected": total_premium,
            "realized_pnl": total_realized_pnl,
            "current_positions": [
                {
                    "id": pos.id,
                    "symbol": pos.symbol,
                    "quantity": pos.quantity,
                    "market_value": pos.market_value,
                    "position_type": pos.position_type,
                    "option_type": pos.option_type,
                    "strike_price": pos.strike_price,
                    "expiration_date": pos.expiration_date.isoformat() if pos.expiration_date else None
                }
                for pos in positions
            ],
            "cycles": [
                {
                    "id": cycle.id,
                    "cycle_key": cycle.cycle_key,
                    "status": cycle.status,
                    "started_at": cycle.started_at.isoformat() if cycle.started_at else None,
                    "strategy_type": cycle.strategy_type,
                    "notes": cycle.notes
                }
                for cycle in cycles
            ]
        }
        
    except Exception as e:
        raise HTTPException(
            status_code=500,
            detail=f"Failed to get wheel data for ticker {ticker}: {str(e)}"
        )


@router.post("/events/", response_model=schemas.WheelEventRead)
def create_wheel_event_alt(payload: schemas.WheelEventCreate, db: Session = Depends(get_db)):
    """
    Alternative endpoint for creating wheel events (matches frontend expectation).
    
    This endpoint provides the same functionality as POST /wheels/wheel-events
    but with a slightly different URL pattern that matches frontend calls.
    
    Input: WheelEventCreate
    Returns: WheelEventRead
    Errors: 404 if cycle not found
    """
    return crud.create_wheel_event(db, payload)


@router.get("/performance", response_model=Dict[str, Any])
def get_wheel_performance(
    ticker: Optional[str] = None,
    start_date: Optional[str] = None,
    end_date: Optional[str] = None,
    db: Session = Depends(get_db)
):
    """
    Get performance analytics for wheels.
    
    This endpoint provides comprehensive performance metrics including:
    - Total P&L across all wheels
    - Performance by ticker
    - Time-based performance analysis
    - Success rates and metrics
    
    Args:
        ticker: Optional ticker to filter by
        start_date: Optional start date for filtering (YYYY-MM-DD)
        end_date: Optional end date for filtering (YYYY-MM-DD)
        
    Returns:
        Performance analytics object
    """
    try:
        # Build base query
        query = db.query(models.WheelCycle)
        
        # Filter by ticker if provided
        if ticker:
            query = query.filter(models.WheelCycle.ticker == ticker.upper())
        
        # Date filtering would go here if we had date fields on cycles
        cycles = query.all()
        
        # Calculate performance metrics
        total_cycles = len(cycles)
        active_cycles = len([c for c in cycles if c.status == "Open"])
        completed_cycles = len([c for c in cycles if c.status == "Closed"])
        
        # For now, return basic metrics without event-based calculations
        # since the WheelEvent model is incomplete
        tickers_performance = {}
        
        for cycle in cycles:
            if cycle.ticker not in tickers_performance:
                tickers_performance[cycle.ticker] = {
                    "cycles": 0,
                    "active": 0,
                    "completed": 0
                }
            
            tickers_performance[cycle.ticker]["cycles"] += 1
            if cycle.status == "Open":
                tickers_performance[cycle.ticker]["active"] += 1
            elif cycle.status == "Closed":
                tickers_performance[cycle.ticker]["completed"] += 1
        
        return {
            "summary": {
                "total_cycles": total_cycles,
                "active_cycles": active_cycles,
                "completed_cycles": completed_cycles,
                "total_premium_collected": 0.0,  # TODO: Implement when WheelEvent model is complete
                "total_realized_pnl": 0.0,  # TODO: Implement when WheelEvent model is complete
                "success_rate": completed_cycles / total_cycles if total_cycles > 0 else 0
            },
            "by_ticker": tickers_performance,
            "filters": {
                "ticker": ticker,
                "start_date": start_date,
                "end_date": end_date
            }
        }
        
    except Exception as e:
        raise HTTPException(
            status_code=500,
            detail=f"Failed to get performance analytics: {str(e)}"
        )


@router.put("/cycles/{cycle_id}/status")
def update_wheel_cycle_status(
    cycle_id: int,
    status: str,
    db: Session = Depends(get_db)
):
    """
    Update the status of a wheel cycle.
    
    This endpoint allows for manual status changes of wheel cycles
    which is important for management functionality.
    
    Args:
        cycle_id: ID of the cycle to update
        status: New status (active, completed, closed, etc.)
        
    Returns:
        Updated cycle information
    """
    try:
        cycle = db.query(models.WheelCycle).filter(
            models.WheelCycle.id == cycle_id
        ).first()
        
        if not cycle:
            raise HTTPException(status_code=404, detail="Wheel cycle not found")
        
        # Expanded valid statuses for comprehensive status tracking
        valid_statuses = ["pending", "active", "monitoring", "assigned", "rolling", "covered", "expired", "closed", "paused"]
        if status not in valid_statuses:
            raise HTTPException(
                status_code=400,
                detail=f"Invalid status. Must be one of: {', '.join(valid_statuses)}"
            )
        
        # Store previous status for history
        previous_status = cycle.status
        
        # Update status and metadata
        cycle.status = status
        cycle.last_status_update = datetime.now(UTC)
<<<<<<< HEAD
=======
        
>>>>>>> 59437506
        db.commit()
        db.refresh(cycle)
        return {
            "id": cycle.id,
            "cycle_key": cycle.cycle_key,
            "ticker": cycle.ticker,
            "status": cycle.status,
            "previous_status": previous_status,
            "last_status_update": cycle.last_status_update.isoformat() if cycle.last_status_update else None,
            "started_at": cycle.started_at.isoformat() if cycle.started_at else None
        }
        
    except HTTPException:
        raise
    except Exception as e:
        db.rollback()
        raise HTTPException(status_code=500, detail=f"Error updating wheel cycle status: {str(e)}")


@router.get("/cycles/{cycle_id}/status/history")
def get_wheel_cycle_status_history(
    cycle_id: int,
    db: Session = Depends(get_db)
):
    """
    Get the complete status history for a wheel cycle.
    
    Returns a chronological list of all status changes with metadata.
    
    Args:
        cycle_id: ID of the cycle
        
    Returns:
        List of status history entries
    """
    try:
        # Check if cycle exists
        cycle = db.query(models.WheelCycle).filter(
            models.WheelCycle.id == cycle_id
        ).first()
        
        if not cycle:
            raise HTTPException(status_code=404, detail="Wheel cycle not found")
        
        # Get status history (if table exists, otherwise return basic info)
        try:
            history = db.query(models.WheelStatusHistory).filter(
                models.WheelStatusHistory.cycle_id == cycle_id
            ).order_by(models.WheelStatusHistory.timestamp.desc()).all()
            
            history_data = []
            for entry in history:
                history_data.append({
                    "id": entry.id,
                    "cycle_id": entry.cycle_id,
                    "previous_status": entry.previous_status,
                    "new_status": entry.new_status,
                    "trigger_event": entry.trigger_event,
                    "automated": entry.automated,
                    "metadata": entry.event_metadata,
                    "updated_by": entry.updated_by,
                    "timestamp": entry.timestamp.isoformat() if entry.timestamp else None
                })
                
        except Exception as e:
            # Fallback: return current status as single history entry
            history_data = [{
                "id": 1,
                "cycle_id": cycle_id,
                "previous_status": None,
                "new_status": cycle.status,
                "trigger_event": "initial",
                "automated": False,
                "metadata": "{}",
                "updated_by": "system",
                "timestamp": cycle.started_at.isoformat() if cycle.started_at else None
            }]
        
        return {
            "cycle_id": cycle_id,
            "current_status": cycle.status,
            "history": history_data,
            "total_entries": len(history_data)
        }
        
    except HTTPException:
        raise
    except Exception as e:
        raise HTTPException(status_code=500, detail=f"Error fetching status history: {str(e)}")


@router.post("/cycles/{cycle_id}/status/auto-detect")
def auto_detect_wheel_status(
    cycle_id: int,
    db: Session = Depends(get_db)
):
    """
    Automatically detect the appropriate status for a wheel cycle based on current positions.
    
    This endpoint analyzes current positions and market conditions to recommend
    the most appropriate status for the wheel cycle.
    
    Args:
        cycle_id: ID of the cycle to analyze
        
    Returns:
        Recommended status with confidence level and reasoning
    """
    try:
        cycle = db.query(models.WheelCycle).filter(
            models.WheelCycle.id == cycle_id
        ).first()
        
        if not cycle:
            raise HTTPException(status_code=404, detail="Wheel cycle not found")
        
        # Simple auto-detection logic (can be enhanced)
        current_status = cycle.status
        recommended_status = current_status
        confidence = 0.5
        trigger_events = []
        recommendations = []
        
        # Basic status detection based on time and current status
        if current_status == "pending":
            recommended_status = "active"
            confidence = 0.8
            trigger_events.append("time_based_activation")
            recommendations.append("Activate wheel strategy")
        
        elif current_status == "active":
            # Check if should be monitoring (near expiration logic would go here)
            recommended_status = "monitoring"
            confidence = 0.6
            trigger_events.append("time_based_monitoring")
            recommendations.append("Monitor for assignment risk")
        
        return {
            "cycle_id": cycle_id,
            "current_status": current_status,
            "recommended_status": recommended_status,
            "confidence": confidence,
            "trigger_events": trigger_events,
            "recommendations": recommendations,
            "analysis_timestamp": datetime.now(UTC).isoformat(),
            "position_analysis": {
                "total_positions": 0,  # Would be calculated from actual positions
                "has_stock_positions": False,
                "has_option_positions": False,
                "options_near_expiration": False
            }
        }
        
    except HTTPException:
        raise
    except Exception as e:
        raise HTTPException(status_code=500, detail=f"Error in auto-detection: {str(e)}")
        
    except HTTPException:
        raise
    except Exception as e:
        raise HTTPException(
            status_code=500,
            detail=f"Failed to update cycle status: {str(e)}"
        )<|MERGE_RESOLUTION|>--- conflicted
+++ resolved
@@ -1495,10 +1495,6 @@
         # Update status and metadata
         cycle.status = status
         cycle.last_status_update = datetime.now(UTC)
-<<<<<<< HEAD
-=======
-        
->>>>>>> 59437506
         db.commit()
         db.refresh(cycle)
         return {
